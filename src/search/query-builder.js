import stopword from 'stopword'
<<<<<<< HEAD

// Pattern to match entire string to `domain.tld`-like format + optional ccTLD
const DOMAIN_TLD_PATTERN = /^\w{2,}\.\w{2,3}(\.\w{2})?$/
=======
import transform from '../util/transform-page-text.js'
// Pattern to match entire string to `domain.tld`-like format
const DOMAIN_TLD_PATTERN = /^\w{2,}\.\w{2,3}$/
>>>>>>> 6a2d65bd

class QueryBuilder {
    constructor() {
        this.content = []
        this.bookmarks = []
        this.visits = []
        this.offset = null
        this.pageSize = null
<<<<<<< HEAD
        this.domain = []
=======
        this.url = []
        this.isBadTerm = false
>>>>>>> 6a2d65bd
    }

    /**
     * Sets up the query on time-based fields. Currently mirrors for both, as
     * our current search does not differentiate between visits and bookmarks.
     */
    _setDate = op => time => {
        // Don't add anything if the time isn't given
        if (!time) { return this }
        const currentBookmarks = this.bookmarks.length ? this.bookmarks[0] : {}
        const currentVisits = this.visits.length ? this.visits[0] : {}
        const updatedBookmarks = [{ ...currentBookmarks, [op]: String(time) }]
        const updatedVisits = [{ ...currentVisits, [op]: String(time) }]

        // search-index needs defaults if they're missing
        if (!updatedBookmarks[0].gte) updatedBookmarks[0].gte = '0'
        if (!updatedBookmarks[0].lte) updatedBookmarks[0].lte = Date.now().toString()
        if (!updatedVisits[0].gte) updatedVisits[0].gte = '0'
        if (!updatedVisits[0].lte) updatedVisits[0].lte = Date.now().toString()

        // Set updated query fields
        this.bookmarks = updatedBookmarks
        this.visits = updatedVisits
        return this
    }

    startDate = this._setDate('gte')
    endDate = this._setDate('lte')

    get() {
        const q = {
            query: [
                { AND: { content: this.content, bookmarks: this.bookmarks, domain: this.domain } },
                { AND: { content: this.content, visits: this.visits, domain: this.domain } },
            ],
        }

        if (this.offset) q.offset = this.offset
        if (this.pageSize) q.pageSize = this.pageSize
        // Wildcard search is special case when there is no search times; need to sort by time
        if (this.content[0] === '*') {
            // Remove duplicate empty query if nothing given; (special case - no inputs filled, so two blank queries)
            if (!this.bookmarks.length && !this.visits.length) {
                q.query.pop()
            }
            // Apply sort by latest meta time
            q.sort = { field: 'latest', direction: 'desc' }
        }

        return q
    }

    skipUntil(skip) {
        this.offset = skip
        return this
    }

    limit(limit) {
        this.pageSize = limit
        return this
    }

    searchTerm(input = '') {
        // All indexed strings are lower-cased, so force the query terms to be
        let terms = input
            .toLowerCase()
            .match(/\S+/g) || []

<<<<<<< HEAD
        // All EN stopwords are unindexed, so remove any from query terms
        terms = stopword.removeStopwords(terms, stopword.en)
=======
            // All terms must be pushed to the text-pipeline to take into account stopword removal ect...
            terms = (transform({text: terms.join(' '), lang: 'all'})).text.split(' ')
>>>>>>> 6a2d65bd

        // If there are valid search terms, parse them...
        if (terms && terms.length) {
            // Split into words and push to query
            terms.forEach(term => {
<<<<<<< HEAD
                if (DOMAIN_TLD_PATTERN.test(term)) {
                    // Only can support single domain.tld search for now, so set to first index
                    this.domain[0] = term
                } else {
                    this.content.push(term)
                }
            })
        } else {
            // ... else default to wildcard search
            this.content.push('*')
=======
                if (term != ''){
                    if (DOMAIN_TLD_PATTERN.test(term)) {
                        // Only can support single domain.tld search for now, so set to first index
                        this.url[0] = term
                    } else {
                        this.content.push(term)
                    }
                }
            })
        
>>>>>>> 6a2d65bd
        }

        return this
    }
}

export default QueryBuilder<|MERGE_RESOLUTION|>--- conflicted
+++ resolved
@@ -1,13 +1,8 @@
 import stopword from 'stopword'
-<<<<<<< HEAD
+import transform from '../util/transform-page-text.js'
 
 // Pattern to match entire string to `domain.tld`-like format + optional ccTLD
 const DOMAIN_TLD_PATTERN = /^\w{2,}\.\w{2,3}(\.\w{2})?$/
-=======
-import transform from '../util/transform-page-text.js'
-// Pattern to match entire string to `domain.tld`-like format
-const DOMAIN_TLD_PATTERN = /^\w{2,}\.\w{2,3}$/
->>>>>>> 6a2d65bd
 
 class QueryBuilder {
     constructor() {
@@ -16,12 +11,8 @@
         this.visits = []
         this.offset = null
         this.pageSize = null
-<<<<<<< HEAD
         this.domain = []
-=======
-        this.url = []
         this.isBadTerm = false
->>>>>>> 6a2d65bd
     }
 
     /**
@@ -90,43 +81,28 @@
             .toLowerCase()
             .match(/\S+/g) || []
 
-<<<<<<< HEAD
-        // All EN stopwords are unindexed, so remove any from query terms
-        terms = stopword.removeStopwords(terms, stopword.en)
-=======
             // All terms must be pushed to the text-pipeline to take into account stopword removal ect...
             terms = (transform({text: terms.join(' '), lang: 'all'})).text.split(' ')
->>>>>>> 6a2d65bd
 
         // If there are valid search terms, parse them...
         if (terms && terms.length) {
             // Split into words and push to query
             terms.forEach(term => {
-<<<<<<< HEAD
-                if (DOMAIN_TLD_PATTERN.test(term)) {
-                    // Only can support single domain.tld search for now, so set to first index
-                    this.domain[0] = term
-                } else {
-                    this.content.push(term)
-                }
-            })
-        } else {
-            // ... else default to wildcard search
-            this.content.push('*')
-=======
                 if (term != ''){
                     if (DOMAIN_TLD_PATTERN.test(term)) {
                         // Only can support single domain.tld search for now, so set to first index
-                        this.url[0] = term
+                        this.domain[0] = term
                     } else {
                         this.content.push(term)
                     }
                 }
             })
         
->>>>>>> 6a2d65bd
+        } else {
+            // ... else default to wildcard search
+            this.content.push('*')
         }
-
+        
         return this
     }
 }
