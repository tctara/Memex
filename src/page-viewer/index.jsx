--- conflicted
+++ resolved
@@ -1,7 +1,4 @@
-<<<<<<< HEAD
-=======
 import classNames from 'classnames'
->>>>>>> ce48bb97
 import React from 'react'
 import PropTypes from 'prop-types'
 
@@ -9,17 +6,6 @@
     !!(page._attachments && page._attachments['frozen-page.html'])
 )
 
-<<<<<<< HEAD
-export const LinkToLocalVersion = ({page, children, ...props}) => (
-    <a
-        href={`/page-viewer/localpage.html?page=${page._id}`}
-        title='Stored version available'
-        {...props}
-    >
-        {children}
-    </a>
-)
-=======
 export const LinkToLocalVersion = ({page, children, ...props}) => {
     const available = localVersionAvailable({page})
     let href
@@ -43,7 +29,6 @@
         </a>
     )
 }
->>>>>>> ce48bb97
 LinkToLocalVersion.propTypes = {
     page: PropTypes.object.isRequired,
     className: PropTypes.string,
