--- conflicted
+++ resolved
@@ -1,39 +1,13 @@
 import debounce from 'lodash/fp/debounce'
-import fromPairs from 'lodash/fp/fromPairs'
 import escapeHtml from 'lodash/fp/escape'
 import tldjs from 'tldjs'
 import queryString from 'query-string'
-
-import { filterVisitsByQuery } from 'src/search'
-<<<<<<< HEAD
-import extractTimeFiltersFromQuery from 'src/util/nlp-time-filter'
 import moment from 'moment'
 
-const shortUrl = (url, maxLength = 50) => {
-    url = url.replace(/^https?:\/\//i, '')
-    if (url.length > maxLength) { url = url.slice(0, maxLength - 3) + '...' }
-    return url
-}
+import shortUrl from 'src/util/short-url'
+import { filterVisitsByQuery } from 'src/search'
+import extractTimeFiltersFromQuery from 'src/util/nlp-time-filter'
 
-const formatTime = (visitStart, showTime) => {
-    const m = moment(visitStart)
-    const inLastSevenDays = moment().diff(m, 'days') <= 7
-    if (showTime) {
-        return inLastSevenDays ? `🕒 ${m.format('HH:mm a ddd')}` : `🕒 ${m.format('HH:mm a D/M/YYYY')}`
-    }
-    return inLastSevenDays ? `${m.format('ddd')}` : `(visited ${m.format('D/M/YYYY')}))`
-}
-
-const visitToSuggestion = timeFilterApplied => doc => {
-    const url = escapeHtml(shortUrl(doc.url))
-    const title = escapeHtml(doc.page.title)
-    const time = formatTime(doc.visitStart, timeFilterApplied)
-    return {
-        content: doc.url,
-        description: `<url>${url}</url> <dim>${title}</dim> - ${time}`,
-    }
-=======
-import niceTime from 'src/util/nice-time'
 
 // Read which browser we are running in.
 let browserName
@@ -42,25 +16,28 @@
     browserName = browserInfo.name
 })()
 
-const visitToSuggestion = doc => {
-    const visitDate = escapeHtml(niceTime(doc.visitStart))
-    const url = escapeHtml(doc.url)
-    const title = escapeHtml(doc.page.title)
-    const plainDescription = `⌚ ${visitDate}  —  ${title}  —  ${url}`
-    const markedUpDescription
-        = `⌚ <dim>${visitDate}</dim>    —    ${title}  —  <url>${url}</url>`
-    // Firefox interprets the description as plain text, so we distinguish here.
-    const description = (browserName === 'Firefox')
-        ? plainDescription
-        : markedUpDescription
-    return ({
-        content: plainDescription,
-        description,
-    })
->>>>>>> ce48bb97
+
+const formatTime = (visitStart, showTime) => {
+    const m = moment(visitStart)
+    const inLastSevenDays = moment().diff(m, 'days') <= 7
+
+    if (showTime) {
+        return inLastSevenDays ? `🕒 ${m.format('HH:mm a ddd')}` : `🕒 ${m.format('HH:mm a D/M/YYYY')}`
+    }
+    return inLastSevenDays ? m.format('ddd') : m.format('D/M/YYYY')
 }
 
-let suggestionToPageId = {}
+const visitToSuggestion = timeFilterApplied => doc => {
+    const url = escapeHtml(shortUrl(doc.url))
+    const title = escapeHtml(doc.page.title)
+    const time = formatTime(doc.visitStart, timeFilterApplied)
+
+    return {
+        content: doc.url,
+        description: browserName === 'Firefox' ? `${url} ${title} - ${time}` : `<url>${url}</url> <dim>${title}</dim> - ${time}`,
+    }
+}
+
 let currentQuery
 let latestResolvedQuery
 async function makeSuggestion(query, suggest) {
@@ -106,25 +83,16 @@
         })
     } else {
         browser.omnibox.setDefaultSuggestion({
-<<<<<<< HEAD
-            description: 'Found these pages. Click here to show all results.',
-=======
             description: `Found these ${visitDocs.length} pages in your memory: (press enter to search deeper)`,
->>>>>>> ce48bb97
         })
     }
     const suggestions = visitDocs.map(visitToSuggestion(startDate || endDate))
 
     suggest(suggestions)
-
-    suggestionToPageId = fromPairs(suggestions.map(
-        (suggestion, i) => [suggestion.content, visitDocs[i].page._id]
-    ))
     latestResolvedQuery = query
 }
 
 const acceptInput = (text, disposition) => {
-<<<<<<< HEAD
     // Checks whether the text is a suggested url
     const validUrl = tldjs.isValid(text)
     const {
@@ -147,28 +115,6 @@
             break
         case 'newBackgroundTab':
             browser.tabs.create({url: goToUrl, active: false})
-=======
-    // The user has clicked a suggestion, or pressed enter.
-    let url
-    if (text in suggestionToPageId) {
-        // Open the page chosen from the suggestions
-        const pageId = suggestionToPageId[text]
-        url = `/page-viewer/localpage.html?page=${encodeURIComponent(pageId)}`
-    } else {
-        // Treat input as search query, open the search
-        url = `/overview/overview.html?q=${encodeURIComponent(text)}`
-    }
-    // Open it in the place the browser requests us to.
-    switch (disposition) {
-        case 'currentTab':
-            browser.tabs.update({url})
-            break
-        case 'newForegroundTab':
-            browser.tabs.create({url})
-            break
-        case 'newBackgroundTab':
-            browser.tabs.create({url, active: false})
->>>>>>> ce48bb97
             break
     }
 }
