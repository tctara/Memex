{
    "env": {
        "browser": true,
        "webextensions": true
    },
    "extends": [
        "plugin:jest/recommended",
        "plugin:import/recommended",
        "plugin:import/react",
        "plugin:promise/recommended",
        "standard",
        "standard-react",
        "prettier",
        "prettier/react",
        "prettier/standard"
    ],
    "settings": {
        "import/resolver": {
            "node": {
                "extensions": [".js", ".jsx"],
                "moduleDirectory": ["node_modules", "."]
            }
        }
    },
<<<<<<< HEAD
    "plugins": ["prettier", "jest", "standard", "import", "promise", "react"],
=======
    "plugins": [
        "jest",
        "standard",
        "import",
        "promise",
        "react"
    ],
>>>>>>> 9690e047
    "parser": "babel-eslint",
    "parserOptions": {
        "sourceType": "module",
        "ecmaFeatures": {
            "jsx": true
        }
    },
    "rules": {
        "comma-dangle": ["error", "always-multiline"],
        "quotes": "off",
        "no-var": "error",
        "prefer-const": "error",
        "indent": "off",
        "react/jsx-indent": "off",
        "react/jsx-indent-props": "off",
        "jsx-quotes": "off",
        "operator-linebreak": "off",
        "no-multiple-empty-lines": ["error", { "max": 2, "maxEOF": 0 }],
        "no-unused-vars": "warn",
        "space-before-function-paren": "off",
        "space-infix-ops": "off",
        "no-multi-spaces": ["warn", { "ignoreEOLComments": true }],
        "handle-callback-err": "off",
        "no-return-await": "off",
        "import/no-mutable-exports": "error",
        "import/unambiguous": "off",
        "promise/avoid-new": "off",
        "promise/param-names": "off",
        "promise/always-return": "off",
        "prefer-promise-reject-errors": "off",
        "react/jsx-filename-extension": "off",
        "react/prefer-stateless-function": "warn",
        "react/sort-comp": "warn",
        "react/jsx-max-props-per-line": [1, { "when": "multiline" }]
    }
}<|MERGE_RESOLUTION|>--- conflicted
+++ resolved
@@ -1,71 +1,93 @@
 {
-    "env": {
-        "browser": true,
-        "webextensions": true
-    },
-    "extends": [
-        "plugin:jest/recommended",
-        "plugin:import/recommended",
-        "plugin:import/react",
-        "plugin:promise/recommended",
-        "standard",
-        "standard-react",
-        "prettier",
-        "prettier/react",
-        "prettier/standard"
+  "env": {
+    "browser": true,
+    "webextensions": true
+  },
+  "extends": [
+    "plugin:jest/recommended",
+    "plugin:import/recommended",
+    "plugin:import/react",
+    "plugin:promise/recommended",
+    "standard",
+    "standard-react",
+    "prettier",
+    "prettier/react",
+    "prettier/standard"
+  ],
+  "settings": {
+    "import/resolver": {
+      "node": {
+        "extensions": [
+          ".js",
+          ".jsx"
+        ],
+        "moduleDirectory": [
+          "node_modules",
+          "."
+        ]
+      }
+    }
+  },
+  "plugins": [
+    "prettier",
+    "jest",
+    "standard",
+    "import",
+    "promise",
+    "react"
+  ],
+  "parser": "babel-eslint",
+  "parserOptions": {
+    "sourceType": "module",
+    "ecmaFeatures": {
+      "jsx": true
+    }
+  },
+  "rules": {
+    "comma-dangle": [
+      "error",
+      "always-multiline"
     ],
-    "settings": {
-        "import/resolver": {
-            "node": {
-                "extensions": [".js", ".jsx"],
-                "moduleDirectory": ["node_modules", "."]
-            }
-        }
-    },
-<<<<<<< HEAD
-    "plugins": ["prettier", "jest", "standard", "import", "promise", "react"],
-=======
-    "plugins": [
-        "jest",
-        "standard",
-        "import",
-        "promise",
-        "react"
+    "quotes": "off",
+    "no-var": "error",
+    "prefer-const": "error",
+    "indent": "off",
+    "react/jsx-indent": "off",
+    "react/jsx-indent-props": "off",
+    "jsx-quotes": "off",
+    "operator-linebreak": "off",
+    "no-multiple-empty-lines": [
+      "error",
+      {
+        "max": 2,
+        "maxEOF": 0
+      }
     ],
->>>>>>> 9690e047
-    "parser": "babel-eslint",
-    "parserOptions": {
-        "sourceType": "module",
-        "ecmaFeatures": {
-            "jsx": true
-        }
-    },
-    "rules": {
-        "comma-dangle": ["error", "always-multiline"],
-        "quotes": "off",
-        "no-var": "error",
-        "prefer-const": "error",
-        "indent": "off",
-        "react/jsx-indent": "off",
-        "react/jsx-indent-props": "off",
-        "jsx-quotes": "off",
-        "operator-linebreak": "off",
-        "no-multiple-empty-lines": ["error", { "max": 2, "maxEOF": 0 }],
-        "no-unused-vars": "warn",
-        "space-before-function-paren": "off",
-        "space-infix-ops": "off",
-        "no-multi-spaces": ["warn", { "ignoreEOLComments": true }],
-        "handle-callback-err": "off",
-        "no-return-await": "off",
-        "import/no-mutable-exports": "error",
-        "import/unambiguous": "off",
-        "promise/avoid-new": "off",
-        "promise/param-names": "off",
-        "promise/always-return": "off",
-        "prefer-promise-reject-errors": "off",
-        "react/jsx-filename-extension": "off",
-        "react/prefer-stateless-function": "warn",
-        "react/sort-comp": "warn",
-        "react/jsx-max-props-per-line": [1, { "when": "multiline" }]
-    }
+    "no-unused-vars": "warn",
+    "space-before-function-paren": "off",
+    "space-infix-ops": "off",
+    "no-multi-spaces": [
+      "warn",
+      {
+        "ignoreEOLComments": true
+      }
+    ],
+    "handle-callback-err": "off",
+    "no-return-await": "off",
+    "import/no-mutable-exports": "error",
+    "import/unambiguous": "off",
+    "promise/avoid-new": "off",
+    "promise/param-names": "off",
+    "promise/always-return": "off",
+    "prefer-promise-reject-errors": "off",
+    "react/jsx-filename-extension": "off",
+    "react/prefer-stateless-function": "warn",
+    "react/sort-comp": "warn",
+    "react/jsx-max-props-per-line": [
+      1,
+      {
+        "when": "multiline"
+      }
+    ]
+  }
 }